--- conflicted
+++ resolved
@@ -213,27 +213,16 @@
         object_term = %(#{object_value.sparql_escape})
       end
 
-<<<<<<< HEAD
-      # based on the direction of the predicate, determine the target to which the property_path leads
+      rdf_type_terms = rdf_types.map{ |rdf_type| Mu::sparql_escape_uri(rdf_type)}
+
+      # Based on the direction of the predicate, determine the target to which the property_path leads
       target_subject_term = is_inverse ? Mu::sparql_escape_uri(object_value) : Mu::sparql_escape_uri(subject_value)
       target_object_term = is_inverse ? Mu::sparql_escape_uri(subject_value) : object_term
-=======
-      rdf_type_terms = rdf_types.map{ |rdf_type| sparql_escape_uri(rdf_type)}
-
-      # Based on the direction of the predicate, determine the target to which the property_path leads
-      target_subject_term = is_inverse ? sparql_escape_uri(object_value) : sparql_escape_uri(subject_value)
-      target_object_term = is_inverse ? sparql_escape_uri(subject_value) : object_term
->>>>>>> 8347c0d3
 
       # Build SPARQL query that tries to match the full path in the triplestore
       sparql_query = "SELECT DISTINCT ?s WHERE {\n"
       sparql_query += "\t ?s a ?type. \n"
-<<<<<<< HEAD
-      sparql_query += "FILTER(?type IN (#{rdf_types.map{ |rdf_type| Mu::sparql_escape_uri(rdf_type)}.join(',')})) . \n"
-      # Check path from start to the triple
-=======
       sparql_query += "FILTER(?type IN (#{rdf_type_terms.join(',')})) . \n"
->>>>>>> 8347c0d3
       if property_path_to_target.length == 0
         # Triple is at the root. We only need to check if it has the correct rdf_type
         sparql_query += "\t VALUES ?s { #{target_subject_term} } . \n"
@@ -241,15 +230,9 @@
         # Check path from root to the triple
         sparql_query += "\t ?s #{path_to_target_term} #{target_subject_term} . \n"
       end
-<<<<<<< HEAD
-      sparql_query += "\t #{Mu::sparql_escape_uri(subject_value)} #{Mu::sparql_escape_uri(predicate_value)} #{object_term} . \n" if is_addition
-      # Check path from the triple to the end
-      if is_addition && property_path_from_target.length > 0
-        sparql_query += "\t #{target_object_term} #{path_from_target_term} ?foo. \n"
-=======
       if is_addition
         # Check the delta triple itself
-        sparql_query += "\t #{sparql_escape_uri(subject_value)} #{sparql_escape_uri(predicate_value)} #{object_term} . \n"
+        sparql_query += "\t #{Mu::sparql_escape_uri(subject_value)} #{Mu::sparql_escape_uri(predicate_value)} #{object_term} . \n"
         # Check path from the triple to the end
         if property_path_from_target.length > 0
           sparql_query += "\t #{target_object_term} #{path_from_target_term} ?foo. \n"
@@ -257,7 +240,6 @@
       # else:
       #   in case of a deletion, we cannot check the remainder of the path
       #   as the triple no longer exists in the triplestore
->>>>>>> 8347c0d3
       end
       sparql_query += "}"
 
