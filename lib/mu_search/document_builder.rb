# frozen_string_literal: true

require '/usr/src/app/sinatra_template/utils' # provided by template
require_relative './property_definition'
module MuSearch
  ##
  # This class is responsible for building JSON documents from an IndexDefinition
  class DocumentBuilder
    def initialize(tika:, sparql_client:, attachment_path_base:, logger:)
      @tika = tika
      @sparql_client = sparql_client # authorized client from connection pool
      @attachment_path_base = attachment_path_base
      @cache_path_base = "/cache/"
      @logger = logger
    end

    ##
    # Builds a document to index for the given resource URI and index_definition
    def build_document_for_index(uri:, index_definition:)
      if index_definition.is_composite_index?
        fetch_document_for_composite_index(uri: uri, index_definition: index_definition)
      else
        fetch_document_to_index(uri: uri, properties: index_definition.properties)
      end
    end

    private

    # Constructs a document for a regular index
    #   - uri: URI of the resource to fetch
    #   - properties: Array of raw properties as configured in the search config
    def fetch_document_to_index(uri: nil, properties: nil)
      property_definitions = properties.map do |key, prop_config|
        PropertyDefinition.from_json_config(key, prop_config)
      end
      construct_document_to_index(uri: uri, definitions: property_definitions)
    end

    ##
    # construct a document for a composite index
    #
    # this is quite similar to a regular index,
    # but the provided resource (uri) could have multiple types and thus match multiple subtypes
    # in some cases this means different property paths may be mapped on the same field in the document
    # this is handled here by merging those documents as good as possible
    def fetch_document_for_composite_index(uri:, index_definition:)
      raise "document_builder: expected a composite index" unless index_definition.is_composite_index?

      merged_document = {}
      relevant_sub_indexes_for(uri, index_definition.composite_types).each do |sub_definition|
        properties = sub_definition.properties
        document = fetch_document_to_index(uri: uri, properties: properties)
        merged_document = smart_merge(merged_document, document)
      end
      merged_document
    end

    # Constructs a document to index for the given resource URI and property definitions.
    #
    # The properties are queried from the triplestore using the DocumentBuilder's SPARQL client
    # which is configured with the appropriate mu-auth-allowed-groups.
    #
    # This is your one-stop shop to query all data to index a document.
    #   - uri: URI of the resource to fetch
<<<<<<< HEAD
    #   - properties: Array of properties as configured in the search config
    def fetch_document_to_index( uri: nil, properties: nil )
      # we include uuid because it may be used for folding
      properties["uuid"] = ["http://mu.semte.ch/vocabularies/core/uuid"] unless properties.has_key?("uuid")

      key_value_tuples = properties.collect do |key, prop_config|
        prop_values = get_property_values(uri, key, prop_config)
        index_value = []
        if prop_config.is_a? Hash
          if prop_config["attachment_pipeline"] # file field
            index_value = build_file_field(prop_values)
          elsif prop_config["rdf_type"] # nested object
            index_value = build_nested_object(prop_values, prop_config["properties"])
          elsif prop_config["vector_dense"]
            index_value = build_vector_dense_property(prop_values)
          else
            raise "Invalid configuration for property #{key}. If the property configuration is a hash, it must either be a file field or nested object configuration."
          end
        else
          index_value = build_simple_property(prop_values)
        end
=======
    #   - definitions: Array of property definitions based on the properties configured in the search config
    def construct_document_to_index(uri: nil, definitions: property_definitions)
      # We will collect all the properties in one go through a construct
      # query.  For this to work we first create the information in a
      # metamodel which we then use to create a CONSTRUCT query and
      # later to extract the right information from the CONSTRUCT query.
>>>>>>> b4852d56

      # Construct a meta model for the information we want to fetch.
      # This is just a list with some information for each different
      # property we want to fetch.

      # Build meta
      property_query_info = definitions.map.with_index do |definition, idx|
        predicate_string = MuSearch::SPARQL.make_predicate_string(definition.path)
        construct_uri = "http://mu.semte.ch/vocabularies/ext/#{definition.name}"

        Hash({
          construct_uri: construct_uri,
          sparql_property_path: predicate_string,
          sparql_where_variable: "?var__#{idx}",
          property_definition: definition
        })
      end

      # Build sparql query
      escaped_value_prop = "<http://mu.semte.ch/vocabularies/ext/value>"
      escaped_source_uri = Mu::sparql_escape_uri(uri)

      construct_portion_list = property_query_info.map do |info|
        escaped_construct_uri = Mu::sparql_escape_uri(info[:construct_uri]),
        "#{escaped_construct_uri} #{escaped_value_prop} #{info[:sparql_where_variable]}."
      end

      where_portion_list = property_query_info.map do |info|
        "#{escaped_source_uri} #{info[:sparql_property_path]} #{info[:sparql_where_variable]}."
      end

      query = <<SPARQL
      CONSTRUCT {
        #{construct_portion_list.join("\n    ")}
      }
      WHERE {
      {
        #{where_portion_list.join("\n    \} UNION \{\n      ")}
      }
    }
SPARQL

      # Collect the result into an ES document
      results = @sparql_client
                  .query(query)
                  .group_by { |triple| triple.s.to_s }

      key_value_tuples = property_query_info.map do |info|
        matching_triples = results[info[:construct_uri]] || []
        matching_values = matching_triples.map { |triple| triple.o }
        definition = info[:property_definition]

        if definition.type == "simple"
          index_value = build_simple_property(matching_values)
        elsif definition.type == "language-string"
          index_value = build_language_property(matching_values)
        elsif definition.type == "attachment"
          index_value = build_file_field(matching_values)
        elsif definition.type == "nested"
          index_value = build_nested_object(matching_values, definition.sub_properties)
        else
          raise "Unsupported property type #{definition.type} for property #{definition.name}. Property will not be handled by the document builder"
        end

        [definition.name, denumerate(index_value)]
      end

      Hash[key_value_tuples]
    end

    # Get the array of values to index for a given SPARQL result set of simple values.
    # Values are constructed based on the literal datatype.
    def build_simple_property(values)
      values.collect do |value|
        case value
        when RDF::Literal::Integer
          value.to_i
        when RDF::Literal::Double
          value.to_f
        when RDF::Literal::Decimal
          value.to_f
        when RDF::Literal::Boolean
          value.true?
        when RDF::Literal::Time
          value.to_s
        when RDF::Literal::Date
          value.to_s
        when RDF::Literal::DateTime
          value.to_s
        when RDF::Literal
          value.to_s
        else
          value.to_s
        end
      end
    end

<<<<<<< HEAD
    def build_vector_dense_property( values )
      build_simple_property( values ).collect do |value|
        json = JSON.parse value
        json.collect do |v|
          v.to_f
        end
      end
=======
    # Get the array of values to index as language strings for a given SPARQL result set
    #
    # Returns an object mapping languages to their values
    # {
    #   default: ["My label with lang tag"],
    #   nl: ["Dutch label"],
    #   fr: ["French label", "Another label"]
    # }
    def build_language_property(literals)
      language_map = Hash.new {|hash, key| hash[key] = [] }
      literals.collect do |literal|
        value = literal.to_s
        if literal.language?
          language = literal.language.to_s
          language_map[language] << value
        else
          language_map["default"] << value
        end
      end
      [language_map]
>>>>>>> b4852d56
    end

    # Get the array of objects to be indexed for a given SPARQL result set
    # of related resources configured to be indexed as nested object.
    # The properties to be indexed for the nested object are passed as an argument.
    def build_nested_object(related_resources, nested_prop_definitions)
      related_resources.collect do |resource_uri|
        nested_document = construct_document_to_index(uri: resource_uri, definitions: nested_prop_definitions)
        nested_document.merge({ uri: resource_uri })
      end
    end

    # Get the array of file objects to be indexed for a given set of file URIs.
    #
    # The file object to index currently contains the following properties:
    # - content: text content of the file
    # This list may be extended with additional metadata in the future.
    def build_file_field(file_uris)
      file_uris.collect do |file_uri|
        file_path = File.join(@attachment_path_base, file_uri.to_s.sub("share://", ""))
        if File.exist?(file_path)
          file_size = File.size(file_path)
          if file_size < ENV["MAXIMUM_FILE_SIZE"].to_i
            content = extract_text_content(file_path)
          else
            @logger.warn("INDEXING") do
              "File #{file_path} (#{file_size} bytes) exceeds the allowed size of #{ENV['MAXIMUM_FILE_SIZE']} bytes. File content will not be indexed."
            end
            content = nil
          end
        else
          @logger.warn("INDEXING") { "File #{file_path} not found. File content will not be indexed." }
          content = nil
        end
        { content: content }
      end
    end

    # Extract the text content of the file at the given path using Tika.
    # Use a previously cached result if one is available.
    # On successfull processing, returns the extracted text content.
    # Otherwise, returns nil.
    #
    # Entries are cached using the file hash as key.
    def extract_text_content(file_path)
      begin
        file = File.open(file_path, "rb")
        blob = file.read
        file.close
        file_hash = Digest::SHA256.hexdigest blob
        cached_file_path = "#{@cache_path_base}#{file_hash}"
        if File.exists? cached_file_path
          text_content = File.open(cached_file_path, mode: "rb", encoding: 'utf-8') do |file|
            @logger.debug("TIKA") { "Using cached result #{cached_file_path} for file #{file_path}" }
            file.read
          end
        else
          text_content = @tika.extract_text file_path, blob
          if text_content.nil?
            @logger.info("TIKA") { "Received empty result from Tika for file #{file_path}. File content will not be indexed." }
            # write emtpy file to make cache hit on next run
            File.open(cached_file_path, "w") {}
          else
            @logger.debug("TIKA") { "Extracting text from #{file_path} and storing result in #{cached_file_path}" }
            File.open(cached_file_path, "w") do |file|
              file.puts text_content.force_encoding("utf-8").unicode_normalize
            end
          end
        end
        text_content
      rescue Errno::ENOENT, IOError => e
        @logger.warn("TIKA") { "Error reading file at #{file_path} to extract content. File content will not be indexed." }
        @logger.warn("TIKA") { e.full_message }
        nil
      rescue StandardError => e
        @logger.warn("TIKA") { "Failed to extract content of file #{file_path}. File content will not be indexed." }
        @logger.warn("TIKA") { e.full_message }
        nil
      end
    end

    # Utility function to denumerate the given array value.
    # I.e.
    # - returns nil if the given array is empty
    # - returns a single value if the given array only contains one element
    # - returns the array value if the given array contains mulitple elements
    def denumerate(value)
      case value.length
      when 0 then nil
      when 1 then value.first
      else value
      end
    end

    ##
    # select sub indexes matching the type(s) of the provided resource
    def relevant_sub_indexes_for(uri, composite_types)
      types = @sparql_client.query( "SELECT DISTINCT ?type WHERE { #{Mu::sparql_escape_uri(uri)} a ?type}").map{ |result| result["type"].to_s }
      composite_types.select{ |sub_definition| (sub_definition.related_rdf_types & types).length > 0 }
    end

    ##
    # smart_merge document
    def smart_merge(document_a, document_b)
      document_a.merge(document_b) do |key, a_val, b_val|
        if a_val.nil?
          b_val
        elsif b_val.nil?
          a_val
        elsif a_val.is_a?(Array) && b_val.is_a?(Array)
          a_val.concat(b_val).uniq
        elsif a_val.is_a?(Array) && (b_val.is_a?(String) || b_val.is_a?(Integer) || b_val.is_a?(Float))
          [*a_val, b_val].uniq
        elsif a_val.is_a?(Hash)
          # b_val must also be a hash
          smart_merge(a_val, b_val)
        elsif  b_val.is_a?(Array) && (b_val.is_a?(String) || b_val.is_a?(Integer) || b_val.is_a?(Float))
          # a_val can not be nil or an array, so must be a simple value
          [*b_val, a_val].uniq
        elsif (a_val.is_a?(String) || a_val.is_a?(Integer) || a_val.is_a?(Float)) &&
              (b_val.is_a?(String) || b_val.is_a?(Integer) || b_val.is_a?(Float))
          [a_val,b_val].uniq
        else
          raise "smart_merge: Invalid combo #{a_val.inspect} and #{b_val.inspect} can not be merged"
        end
      end
    end
  end
end<|MERGE_RESOLUTION|>--- conflicted
+++ resolved
@@ -62,36 +62,12 @@
     #
     # This is your one-stop shop to query all data to index a document.
     #   - uri: URI of the resource to fetch
-<<<<<<< HEAD
-    #   - properties: Array of properties as configured in the search config
-    def fetch_document_to_index( uri: nil, properties: nil )
-      # we include uuid because it may be used for folding
-      properties["uuid"] = ["http://mu.semte.ch/vocabularies/core/uuid"] unless properties.has_key?("uuid")
-
-      key_value_tuples = properties.collect do |key, prop_config|
-        prop_values = get_property_values(uri, key, prop_config)
-        index_value = []
-        if prop_config.is_a? Hash
-          if prop_config["attachment_pipeline"] # file field
-            index_value = build_file_field(prop_values)
-          elsif prop_config["rdf_type"] # nested object
-            index_value = build_nested_object(prop_values, prop_config["properties"])
-          elsif prop_config["vector_dense"]
-            index_value = build_vector_dense_property(prop_values)
-          else
-            raise "Invalid configuration for property #{key}. If the property configuration is a hash, it must either be a file field or nested object configuration."
-          end
-        else
-          index_value = build_simple_property(prop_values)
-        end
-=======
     #   - definitions: Array of property definitions based on the properties configured in the search config
     def construct_document_to_index(uri: nil, definitions: property_definitions)
       # We will collect all the properties in one go through a construct
       # query.  For this to work we first create the information in a
       # metamodel which we then use to create a CONSTRUCT query and
       # later to extract the right information from the CONSTRUCT query.
->>>>>>> b4852d56
 
       # Construct a meta model for the information we want to fetch.
       # This is just a list with some information for each different
@@ -152,6 +128,8 @@
           index_value = build_file_field(matching_values)
         elsif definition.type == "nested"
           index_value = build_nested_object(matching_values, definition.sub_properties)
+        elsif definition.type == "dense_vector"
+          index_value = build_vector_dense_property(matching_values)
         else
           raise "Unsupported property type #{definition.type} for property #{definition.name}. Property will not be handled by the document builder"
         end
@@ -189,7 +167,6 @@
       end
     end
 
-<<<<<<< HEAD
     def build_vector_dense_property( values )
       build_simple_property( values ).collect do |value|
         json = JSON.parse value
@@ -197,7 +174,8 @@
           v.to_f
         end
       end
-=======
+    end
+
     # Get the array of values to index as language strings for a given SPARQL result set
     #
     # Returns an object mapping languages to their values
@@ -218,7 +196,6 @@
         end
       end
       [language_map]
->>>>>>> b4852d56
     end
 
     # Get the array of objects to be indexed for a given SPARQL result set
