--- conflicted
+++ resolved
@@ -162,26 +162,8 @@
         end
 
         if type.has_key?("composite_types")
-<<<<<<< HEAD
           SinatraTemplate::Utils.log.warn("CONFIG_PARSER") { "#{type["type"]} is a composite type,
-support for composite types is experimental!"}
           errors.concat(validate_composite_type(type, types))
-=======
-          SinatraTemplate::Utils.log.warn("CONFIG_PARSER") { "#{type["type"]} is a composite type, support for composite types is experimental!" }
-          undefined_types = type["composite_types"].select { |type| ! types.include?(type) }
-          if undefined_types.length > 0
-            errors << "composite type #{type["type"]} refers to type(s) #{undefined_types} which don't exist"
-          end
-          if type["properties"].kind_of?(Array)
-            type["properties"].each do |prop, value|
-              unless prop.has_key?("name")
-                errors << "composite type #{type["type"]} has an invalid property: properties of a composite type should have a field 'name'"
-              end
-            end
-          else
-            errors << "composite type #{type["type"]}: properties should be an array"
-          end
->>>>>>> 4cf4a3a7
         end
 
         if type.has_key?("mappings")
