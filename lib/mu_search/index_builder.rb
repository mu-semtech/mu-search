--- conflicted
+++ resolved
@@ -17,13 +17,8 @@
       @attachment_path_base = search_configuration[:attachment_path_base]
 
       type_def = @configuration[:type_definitions][search_index.type_name]
-<<<<<<< HEAD
       if type_def.is_composite_index?
         @index_definitions = type_def.composite_types
-=======
-      if type_def["composite_types"] && type_def["composite_types"].length
-        @index_definitions = expand_composite_type_definition type_def
->>>>>>> 4cf4a3a7
       else
         @index_definitions = [type_def]
       end
@@ -87,36 +82,7 @@
     end
 
     private
-<<<<<<< HEAD
     def count_documents(types)
-=======
-
-    # Expands the type definition of a composite type.
-    # Returns an array of type definitions, one per simple type that constitutes the composite type
-    # with the properties resolved based on the properties mapping of the composite type.
-    #
-    # See the README for an example of a composite type configuration.
-    def expand_composite_type_definition(composite_type_def)
-      simple_types = composite_type_def["composite_types"]
-      simple_types.map do |simple_type|
-        simple_type_def = @configuration[:type_definitions][simple_type]
-        properties = composite_type_def["properties"].map do |composite_prop|
-          property_name = composite_prop["name"]
-          mapped_name = composite_prop["mappings"] && composite_prop["mappings"][simple_type]
-          mapped_name = composite_prop["name"] if mapped_name.nil?
-          property_def = simple_type_def["properties"][mapped_name]
-          [property_name, property_def]
-        end
-        {
-          "type" => simple_type,
-          "rdf_type" => simple_type_def["rdf_type"],
-          "properties" => Hash[properties]
-        }
-      end
-    end
-
-    def count_documents(rdf_type)
->>>>>>> 4cf4a3a7
       @sparql_connection_pool.with_authorization(@search_index.allowed_groups) do |client|
         type_string = types.map{ |type| ::SinatraTemplate::Utils.sparql_escape_uri(type) }.join(',')
         query = "SELECT (COUNT(?doc) as ?count) WHERE { ?doc a ?type. filter(?type in(#{type_string})) }"
